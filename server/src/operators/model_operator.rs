--- conflicted
+++ resolved
@@ -980,7 +980,6 @@
                         "Authorization", 
                         &format!("Bearer {}", reranker_api_key.clone()),
                     )
-<<<<<<< HEAD
                     .set("Content-Type", "application/json")
                     .send_json(serde_json::to_value(aimon_body).unwrap())
                     .map_err(|err| {
@@ -1043,39 +1042,6 @@
                     results.index_mut(pair.index).score = pair.relevance_score as f64;
                 });
             }
-=======
-                })?))
-                .timeout(std::time::Duration::from_secs(5))
-                .build()
-                .post(&embedding_server_call)
-                .set("Content-Type", "application/json")
-                .set(
-                    "Authorization",
-                    &format!("Bearer {}", reranker_api_key.clone()),
-                )
-                .send_json(CohereRerankCall {
-                    model: reranker_model_name.clone(),
-                    query: query.clone(),
-                    documents: request_docs,
-                })
-                .map_err(|err| {
-                    ServiceError::BadRequest(format!("Failed making call to server {:?}", err))
-                })?
-                .into_json::<CohereRerankResponse>()
-                .map_err(|_e| {
-                    log::error!(
-                        "Failed parsing response from custom embedding server {:?}",
-                        _e
-                    );
-                    ServiceError::BadRequest(
-                        "Failed parsing response from custom embedding server".to_string(),
-                    )
-                })?;
-
-            resp.results.into_iter().for_each(|pair| {
-                results.index_mut(pair.index).score = pair.relevance_score as f64;
-            });
->>>>>>> f0cc5202
         } else {
             let resp = ureq::AgentBuilder::new()
                 .tls_connector(Arc::new(native_tls::TlsConnector::new().map_err(|_| {
