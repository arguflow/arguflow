--- conflicted
+++ resolved
@@ -76,11 +76,7 @@
     };
 
     let embedding_api_key =
-<<<<<<< HEAD
         if config_embedding_base_url.as_str() == "https://embedding.trieve.ai/jina-code" {
-=======
-        if config_embedding_base_url.as_str() == "https://embedding.trieve.ai/jinaai-code" {
->>>>>>> b2f28af9
             std::env::var("JINA_CODE_API_KEY")
                 .ok()
                 .filter(|s| !s.is_empty())
@@ -280,11 +276,7 @@
     };
 
     let embedding_api_key =
-<<<<<<< HEAD
         if config_embedding_base_url.as_str() == "https://embedding.trieve.ai/jina-code" {
-=======
-        if config_embedding_base_url.as_str() == "https://embedding.trieve.ai/jinaai-code" {
->>>>>>> b2f28af9
             std::env::var("JINA_CODE_API_KEY")
                 .ok()
                 .filter(|s| !s.is_empty())
