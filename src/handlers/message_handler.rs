--- conflicted
+++ resolved
@@ -1,31 +1,22 @@
+use crate::{
+    data::models,
+    data::models::Pool,
+    errors::ServiceError,
+    operators::message_operator::{
+        create_topic_message_query, delete_message_query, get_messages_for_topic_query,
+        get_topic_messages,
+    },
+};
 use actix_web::{
     web::{self, Bytes},
-    HttpResponse,
+    HttpRequest, HttpResponse,
 };
-<<<<<<< HEAD
-use actix_web_actors::ws;
-use actix_web::HttpRequest;
-use chrono::Utc;
-=======
-use futures::{future::ok, stream::once};
-use async_stream::{try_stream, __private::AsyncStream};
-use futures_util::Future;
 use openai_dive::v1::{
     api::Client,
     resources::chat_completion::{ChatCompletionParameters, ChatMessage},
 };
->>>>>>> fb695180
 use serde::{Deserialize, Serialize};
-use crate::{
-    data::models as models,
-    actors::completion_websocket::CompletionWebSeocket,
-    data::models::Pool,
-    operators::message_operator::{
-        delete_message_query,
-        create_topic_message_query, get_messages_for_topic_query,
-        get_topic_messages,
-    }, errors::ServiceError,
-};
+use tokio_stream::StreamExt;
 
 use super::auth_handler::LoggedUser;
 
@@ -160,29 +151,12 @@
     stream_response(req, previous_messages, fourth_pool, stream).await
 }
 
-<<<<<<< HEAD
-pub async fn stream_response(req: HttpRequest, messages: Vec<models::Message>, pool: web::Data<Pool>, stream: web::Payload) -> Result<HttpResponse, actix_web::Error> {
-
-    // let resp = ws::start(
-    //     CompletionWebSeocket {
-    //     }, &req, stream);
-    // resp
-    Ok(HttpResponse::Ok().json(messages))
-}
-
-pub async fn websocket_index(req: HttpRequest, stream: web::Payload, pool: web::Data<Pool>, user: LoggedUser) -> Result<HttpResponse, actix_web::Error> {
-    let resp = ws::start(CompletionWebSeocket {
-        user_id: user.id,
-        topic_id: None,
-        last_pong: Utc::now(),
-        pool: pool.clone(),
-    }, &req, stream);
-    println!("{:?}", resp);
-    resp
-}
-=======
-pub async fn stream_response(messages: Vec<models::Message>, pool: web::Data<Pool>) -> Result<HttpResponse, actix_web::Error> {
-
+pub async fn stream_response(
+    req: HttpRequest,
+    messages: Vec<models::Message>,
+    pool: web::Data<Pool>,
+    stream: web::Payload,
+) -> Result<HttpResponse, actix_web::Error> {
     let open_ai_messages: Vec<ChatMessage> = messages
         .iter()
         .map(|message| ChatMessage::from(message.clone()))
@@ -206,15 +180,14 @@
 
     let stream = client.chat().create_stream(parameters).await.unwrap();
 
-    Ok(HttpResponse::Ok().streaming(
-        stream.map(|response| -> Result<Bytes, actix_web::Error> {
+    Ok(
+        HttpResponse::Ok().streaming(stream.map(|response| -> Result<Bytes, actix_web::Error> {
             if let Ok(response) = response {
                 let chat_content = response.choices[0].delta.content.clone();
                 return Ok(Bytes::from(chat_content.unwrap_or("".to_string())));
             }
             log::error!("Something bad");
             Err(ServiceError::InternalServerError.into())
-        })
-    ))
-}
->>>>>>> fb695180
+        })),
+    )
+}